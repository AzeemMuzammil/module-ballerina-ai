--- conflicted
+++ resolved
@@ -17,11 +17,7 @@
 import ballerina/ai;
 import ballerina/http;
 
-<<<<<<< HEAD
-listener ai:Listener chatListener = new (9090);
-=======
 listener ai:Listener chatListener = new (8080);
->>>>>>> 92230fa4
 
 service /chatService on chatListener {
     resource function post chat(@http:Payload ai:ChatReqMessage request) returns ai:ChatRespMessage|error {
