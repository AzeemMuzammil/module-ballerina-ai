--- conflicted
+++ resolved
@@ -223,13 +223,8 @@
     # + stop - Stop sequence to stop the completion
     # + return - Function to be called, chat response or an error in-case of failures
     isolated remote function chat(ChatMessage[] messages, ChatCompletionFunctions[] tools, string? stop = ())
-<<<<<<< HEAD
-        returns ChatAssistantMessage|LlmError {
+        returns ChatAssistantMessage[]|LlmError {
         chat:CreateChatCompletionRequest request = {model: self.modelType, stop, messages};
-=======
-            returns ChatAssistantMessage[]|LlmError {
-        chat:CreateChatCompletionRequest request = {...self.modelConfig, stop, messages};
->>>>>>> 4bbc51a4
         if tools.length() > 0 {
             request.functions = tools;
         }
@@ -314,13 +309,8 @@
     # + tools - Tool definitions to be used for the tool call
     # + stop - Stop sequence to stop the completion
     # + return - Function to be called, chat response or an error in-case of failures
-<<<<<<< HEAD
-    isolated remote function chat(ChatMessage[] messages, ChatCompletionFunctions[] tools, string? stop = ()) returns ChatAssistantMessage|LlmError {
+    isolated remote function chat(ChatMessage[] messages, ChatCompletionFunctions[] tools, string? stop = ()) returns ChatAssistantMessage[]|LlmError {
         azure_chat:CreateChatCompletionRequest request = {stop, messages};
-=======
-    isolated remote function chat(ChatMessage[] messages, ChatCompletionFunctions[] tools, string? stop = ()) returns ChatAssistantMessage[]|LlmError {
-        azure_chat:CreateChatCompletionRequest request = {...self.modelConfig, stop, messages};
->>>>>>> 4bbc51a4
         if tools.length() > 0 {
             request.functions = tools;
         }
