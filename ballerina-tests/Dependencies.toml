--- conflicted
+++ resolved
@@ -10,7 +10,7 @@
 [[package]]
 org = "ballerina"
 name = "ai"
-version = "1.3.1"
+version = "1.3.2"
 dependencies = [
 	{org = "ballerina", name = "constraint"},
 	{org = "ballerina", name = "data.jsondata"},
@@ -38,7 +38,7 @@
 [[package]]
 org = "ballerina"
 name = "ai_tests"
-version = "1.3.1"
+version = "1.3.2"
 dependencies = [
 	{org = "ballerina", name = "ai"},
 	{org = "ballerina", name = "data.jsondata"},
@@ -97,7 +97,7 @@
 [[package]]
 org = "ballerina"
 name = "data.jsondata"
-version = "1.1.0"
+version = "1.1.1"
 dependencies = [
 	{org = "ballerina", name = "jballerina.java"},
 	{org = "ballerina", name = "lang.object"}
@@ -129,11 +129,7 @@
 [[package]]
 org = "ballerina"
 name = "http"
-<<<<<<< HEAD
 version = "2.14.4"
-=======
-version = "2.14.1"
->>>>>>> a327a99b
 dependencies = [
 	{org = "ballerina", name = "auth"},
 	{org = "ballerina", name = "cache"},
@@ -327,7 +323,7 @@
 [[package]]
 org = "ballerina"
 name = "oauth2"
-version = "2.14.0"
+version = "2.14.1"
 dependencies = [
 	{org = "ballerina", name = "cache"},
 	{org = "ballerina", name = "crypto"},
@@ -357,7 +353,7 @@
 [[package]]
 org = "ballerina"
 name = "task"
-version = "2.10.0"
+version = "2.11.0"
 dependencies = [
 	{org = "ballerina", name = "jballerina.java"},
 	{org = "ballerina", name = "time"},
