--- conflicted
+++ resolved
@@ -305,11 +305,7 @@
 [[package]]
 org = "ballerina"
 name = "mcp"
-<<<<<<< HEAD
 version = "1.0.2"
-=======
-version = "1.0.0"
->>>>>>> 43fc8cf3
 dependencies = [
 	{org = "ballerina", name = "http"},
 	{org = "ballerina", name = "jballerina.java"},
